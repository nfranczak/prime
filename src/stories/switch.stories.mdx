--- conflicted
+++ resolved
@@ -14,10 +14,6 @@
       description: 'Whether or not the switch is on.',
       table: { defaultValue: { summary: 'off' } },
     },
-<<<<<<< HEAD
-    'on:input': {
-      description: 'Event fired when input value changes.',
-=======
     variant: {
       description: 'The displayed style of the switch',
       control: 'select',
@@ -29,7 +25,9 @@
       control: 'select',
       options: ['true', 'false'],
       table: { defaultValue: { summary: 'false' } }
->>>>>>> f3dfcb0e
+    },
+    'on:input': {
+      description: 'Event fired when input value changes.',
     },
   }}
 />
@@ -40,11 +38,7 @@
 
 <Canvas>
   <Story
-<<<<<<< HEAD
-    name='Switch'
-=======
     name='No label'
->>>>>>> f3dfcb0e
     args={{
       value: 'off',
     }}
