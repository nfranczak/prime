<svelte:options immutable={true} tag='v-switch' />

<script lang='ts'>

import cx from 'classnames'
import { addStyles, dispatch } from '../../lib/index'

export let label = ''
export let name = ''
export let value: 'on' | 'off' = 'off'
export let variant: 'labeled' | 'default' = 'default'
export let disabled: 'true' | 'false' = 'false'

addStyles()

let button: HTMLButtonElement
let input: HTMLInputElement
let on: boolean
let isDisabled: boolean

$: on = value === 'on'
$: isDisabled = disabled === 'true'

const handleClick = () => {
  value = (!on) ? 'on' : 'off'
  input.checked = on
  dispatch(button, 'input', { value: input.checked })
}

</script>

<<<<<<< HEAD
<label class={cx('flex items-center gap-1.5', {
  'opacity-50 pointer-events-none': isDisabled,
})}>
  <button
    on:click={handleClick}
    type='button'
    class={cx('relative inline-flex flex-shrink-0 h-5 w-11 border border-black/70 bg-black/50 cursor-pointer motion-safe:transition-colors ease-in-out duration-200 focus:outline-none', {
      'bg-green/80': on,
    })}
    role='switch'
    aria-label={label}
    aria-checked={on ? 'true' : 'false'}
  >
    <span
      class='pointer-events-none relative inline-block border border-green/100 h-4 w-4 mt-px ml-px bg-white shadow transform ring-0 motion-safe:transition-transform ease-in-out duration-200'
      class:translate-x-0={!on}
      class:translate-x-6={on}
    />
    <input
      {name}
      {value}
      class='hidden'
      type='checkbox'
      checked={on}
      bind:this={input}
    />
  </button>

  {#if variant === 'labeled'}
    <p class="capitalize text-xs">{value}</p>
  {/if}
</label>
=======
<button
  bind:this={button}
  on:click={handleClick}
  type='button'
  class={cx('relative inline-flex flex-shrink-0 h-6 w-11 border-2 border-green/100 rounded-full cursor-pointer motion-safe:transition-colors ease-in-out duration-200 focus:outline-none', {
    'bg-green/80': on,
  })}
  role='switch'
  aria-label={label}
  aria-checked={on ? 'true' : 'false'}
>
  <span
    class='pointer-events-none relative inline-block border-2 border-green/100 h-4 w-4 mt-0.5 ml-0.5 rounded-full bg-white shadow transform ring-0 motion-safe:transition-transform ease-in-out duration-200'
    class:translate-x-0={!on}
    class:translate-x-5={on}
  />

  <input
    {name}
    {value}
    class='hidden'
    type='checkbox'
    checked={on}
    bind:this={input}
  />
</button>
>>>>>>> 470bf2ed
<|MERGE_RESOLUTION|>--- conflicted
+++ resolved
@@ -29,7 +29,6 @@
 
 </script>
 
-<<<<<<< HEAD
 <label class={cx('flex items-center gap-1.5', {
   'opacity-50 pointer-events-none': isDisabled,
 })}>
@@ -61,32 +60,4 @@
   {#if variant === 'labeled'}
     <p class="capitalize text-xs">{value}</p>
   {/if}
-</label>
-=======
-<button
-  bind:this={button}
-  on:click={handleClick}
-  type='button'
-  class={cx('relative inline-flex flex-shrink-0 h-6 w-11 border-2 border-green/100 rounded-full cursor-pointer motion-safe:transition-colors ease-in-out duration-200 focus:outline-none', {
-    'bg-green/80': on,
-  })}
-  role='switch'
-  aria-label={label}
-  aria-checked={on ? 'true' : 'false'}
->
-  <span
-    class='pointer-events-none relative inline-block border-2 border-green/100 h-4 w-4 mt-0.5 ml-0.5 rounded-full bg-white shadow transform ring-0 motion-safe:transition-transform ease-in-out duration-200'
-    class:translate-x-0={!on}
-    class:translate-x-5={on}
-  />
-
-  <input
-    {name}
-    {value}
-    class='hidden'
-    type='checkbox'
-    checked={on}
-    bind:this={input}
-  />
-</button>
->>>>>>> 470bf2ed
+</label>