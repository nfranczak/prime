--- conflicted
+++ resolved
@@ -115,14 +115,10 @@
         value += `${optionMatchText},`;
       }
       searchTerm = '';
-<<<<<<< HEAD
-    }
-=======
       optionMatch = false;
     }
 
     dispatch(root, 'input', { value, values: value.split(',') });
->>>>>>> 80a6deec
   } else {
     if (navigationIndex > -1) {
       value = sortedOptions[navigationIndex]!;
@@ -139,11 +135,7 @@
 
     dispatch(root, 'input', { value });
   }
-<<<<<<< HEAD
-  dispatch(root, 'input', { value });
-=======
   
->>>>>>> 80a6deec
 };
 
 const handleNavigate = (direction: number) => {
