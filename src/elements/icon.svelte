<svelte:options immutable tag='v-icon' />

<script lang='ts'>

import cx from 'classnames';
import { addStyles } from '../lib/index';

<<<<<<< HEAD
type Size = 'xs' | 'sm' | 'base' | 'lg' | 'xl' | '2xl'| '3xl'| '4xl'
=======
type Size = 'xs' | 'sm' | 'base' | 'lg' | 'xl' | '2xl'
>>>>>>> 2725fe07

export let name = '';
export let size: Size = 'base';

addStyles();

</script>

<i
  aria-hidden
  class={cx(`icon-${name} block`, {
    'text-xs': size === 'xs',
    'text-sm': size === 'sm',
    'text-base': size === 'base',
    'text-lg': size === 'lg',
    'text-xl': size === 'xl',
    'text-2xl': size === '2xl',
  })}
/><|MERGE_RESOLUTION|>--- conflicted
+++ resolved
@@ -5,11 +5,7 @@
 import cx from 'classnames';
 import { addStyles } from '../lib/index';
 
-<<<<<<< HEAD
 type Size = 'xs' | 'sm' | 'base' | 'lg' | 'xl' | '2xl'| '3xl'| '4xl'
-=======
-type Size = 'xs' | 'sm' | 'base' | 'lg' | 'xl' | '2xl'
->>>>>>> 2725fe07
 
 export let name = '';
 export let size: Size = 'base';
