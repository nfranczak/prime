{
  "name": "@viamrobotics/prime-blocks",
<<<<<<< HEAD
  "version": "0.0.7",
=======
  "version": "0.0.26",
>>>>>>> 55557926
  "publishConfig": {
    "access": "public"
  },
  "scripts": {
    "prepare": "svelte-kit sync",
    "dev": "vite dev",
    "build": "vite build && npm run package",
    "preview": "vite preview",
    "package": "svelte-kit sync && svelte-package && publint",
    "check": "concurrently -g pnpm:check-*",
    "check-svelte": "svelte-kit sync && svelte-check --tsconfig ./tsconfig.json",
    "check-lint": "pnpm run _prettier --check && pnpm run _eslint",
    "format": "pnpm run _prettier --write",
    "test": "svelte-kit sync && vitest run",
    "test:watch": "vitest",
    "_prettier": "prettier \"**/*.{js,cjs,ts,svelte,css,json,yml,yaml,md,mdx}\"",
    "_eslint": "eslint \".*.cjs\" \"**/*.{js,cjs,ts,svelte}\""
  },
  "exports": {
    ".": {
      "types": "./dist/index.d.ts",
      "svelte": "./dist/index.js"
    },
    "./prime.css": "./prime.css"
  },
  "files": [
    "dist",
    "!dist/**/*.test.*",
    "!dist/**/*.spec.*",
    "prime.css"
  ],
  "peerDependencies": {
    "@threlte/core": ">=7",
    "@threlte/extras": ">=8",
    "@viamrobotics/prime-core": ">=0.0.48",
    "@viamrobotics/three": ">=0.0.3",
    "svelte": ">=4 <5",
    "tailwindcss": ">=3",
    "three": ">=0.159"
  },
  "dependencies": {
    "maplibre-gl": "^3.3.0"
  },
  "devDependencies": {
    "@sveltejs/adapter-auto": "^3.0.0",
    "@sveltejs/kit": "^2.0.3",
    "@sveltejs/package": "^2.2.3",
    "@sveltejs/vite-plugin-svelte": "^3.0.0",
    "@testing-library/dom": "^9.3.3",
    "@testing-library/jest-dom": "^6.1.5",
    "@testing-library/svelte": "^4.0.5",
    "@threlte/core": "^7.0.12",
    "@threlte/extras": "^8.0.10",
    "@types/three": "^0.159.0",
    "@typescript-eslint/eslint-plugin": "^6.15.0",
    "@typescript-eslint/parser": "^6.15.0",
    "@viamrobotics/eslint-config": "^0.3.0",
    "@viamrobotics/prettier-config": "^0.3.4",
    "@viamrobotics/prime-core": "workspace:*",
    "@viamrobotics/three": "^0.0.4",
    "@viamrobotics/typescript-config": "^0.1.0",
    "autoprefixer": "^10.4.16",
    "classnames": "^2.3.2",
    "concurrently": "^8.2.2",
    "eslint": "^8.56.0",
    "eslint-config-prettier": "^9.1.0",
    "eslint-plugin-sonarjs": "^0.23.0",
    "eslint-plugin-svelte": "^2.35.1",
    "eslint-plugin-tailwindcss": "^3.13.0",
    "eslint-plugin-unicorn": "^49.0.0",
    "jsdom": "^23.0.1",
    "postcss": "^8.4.32",
    "prettier": "^3.1.1",
    "prettier-plugin-svelte": "^3.1.2",
    "prettier-plugin-tailwindcss": "^0.5.9",
    "publint": "^0.2.6",
    "svelte": "^4.2.8",
    "svelte-check": "^3.6.2",
    "tailwindcss": "^3.3.7",
    "three": "^0.159.0",
    "tslib": "^2.6.2",
    "typescript": "^5.3.3",
    "vite": "^5.0.10",
    "vitest": "^1.1.0"
  },
  "svelte": "./dist/index.js",
  "types": "./dist/index.d.ts",
  "type": "module"
}<|MERGE_RESOLUTION|>--- conflicted
+++ resolved
@@ -1,10 +1,6 @@
 {
   "name": "@viamrobotics/prime-blocks",
-<<<<<<< HEAD
-  "version": "0.0.7",
-=======
   "version": "0.0.26",
->>>>>>> 55557926
   "publishConfig": {
     "access": "public"
   },
