@tailwind base;
@tailwind components;
@tailwind utilities;

*, input, button {
  font-family: 'Space Mono', monospace;
}


v-badge,
v-breadcrumbs,
v-button,
v-collapse,
v-input,
v-notify,
v-radio,
v-select,
v-slider,
v-switch,
v-tabs {
  display: block;
}

<<<<<<< HEAD
v-table,
v-th,
v-tr,
v-td,
v-tbody,
v-thead,
:host {
  display: contents;
=======
[class^="icon-"], [class*=" icon-"] {
  /* use !important to prevent issues with browser extensions that change fonts */
  font-family: icons !important;
  font-style: normal;
  font-weight: normal;
  font-variant: normal;
  text-transform: none;
  line-height: 1;

  /* Better Font Rendering =========== */
  -webkit-font-smoothing: antialiased;
  -moz-osx-font-smoothing: grayscale;
}

.icon-refresh:before {
  content: "\e911";
}
.icon-info-outline:before {
  content: "\e910";
}
.icon-pause-circle-filled:before {
  content: "\e90e";
}
.icon-play-circle-filled:before {
  content: "\e90f";
}
.icon-logout:before {
  content: "\e900";
}
.icon-instagram:before {
  content: "\e901";
}
.icon-settings:before {
  content: "\e903";
}
.icon-trash:before {
  content: "\e905";
}
.icon-alert:before {
  content: "\e904";
}
.icon-ask:before {
  content: "\e908";
}
.icon-x:before {
  content: "\e942";
}
.icon-social-medium:before {
  content: "\e906";
}
.icon-copy:before {
  content: "\e907";
}
.icon-save:before {
  content: "\e909";
}
.icon-edit:before {
  content: "\e90a";
  color: #555;
}
.icon-twitter:before {
  content: "\e902";
}
.icon-linkedin:before {
  content: "\e90b";
}
.icon-chevron-down:before {
  content: "\e90c";
}
.icon-checkmark:before {
  content: "\e90d";
>>>>>>> 4aedc84f
}<|MERGE_RESOLUTION|>--- conflicted
+++ resolved
@@ -21,7 +21,6 @@
   display: block;
 }
 
-<<<<<<< HEAD
 v-table,
 v-th,
 v-tr,
@@ -30,7 +29,8 @@
 v-thead,
 :host {
   display: contents;
-=======
+}
+
 [class^="icon-"], [class*=" icon-"] {
   /* use !important to prevent issues with browser extensions that change fonts */
   font-family: icons !important;
@@ -102,5 +102,4 @@
 }
 .icon-checkmark:before {
   content: "\e90d";
->>>>>>> 4aedc84f
 }